--- conflicted
+++ resolved
@@ -13,12 +13,9 @@
   sortByUrlUsageTime,
   combineAndSumTimesWithOccurrences,
   calcAverages,
-<<<<<<< HEAD
   formatDateTime,
-=======
   getGreaterEqualOrLessThenKey,
   calcTimeAvg,
->>>>>>> fb075b34
 } from './../TimeTracer/utils/utils.js';
 
 describe('Utils Tests', () => {
