--- conflicted
+++ resolved
@@ -14,7 +14,6 @@
   //                         TESTS
   // ===================================================== \\
   // ===================================================== \\
-<<<<<<< HEAD
 
   describe('addActiveTime', () => {
     // Test Case 1: activeUrl is null
@@ -139,9 +138,7 @@
       expect(addedItem.totalTime).toBe(0);
     });
   });
-
-=======
->>>>>>> dd45bcc4
+  
   describe('appendListItem', () => {
     test('should append a new URL to the list', () => {
       // setup
@@ -314,8 +311,10 @@
       trackerObj.urlList.push({ url: testUrl, totalTime: 4 });
       const endTime = new Date(2024, 0, 1, 10, 30, 0);
       const expectedElapsedTime = endTime - trackerObj.startTime + 4;
+      
       // exercises
       trackerObj.endSession(endTime);
+      
       // test / check
       const targetItem = trackerObj.urlList.find(
         (item) => item.url === testUrl
@@ -397,8 +396,10 @@
       startDate = JSON.stringify(startDate.toISOString());
       startDate = JSON.parse(startDate);
       startDate = new Date(startDate);
+      
       // exercises
       const time = trackerObj.calcTimeElapsed(startDate, endDate);
+      
       // test / check
       expect(time).toBe(0);
     });
@@ -417,8 +418,10 @@
         { url: testUrl1, totalTime: 1800 },
         { url: testUrl2, totalTime: 0 },
       ];
+      
       // exercises
       const jsonOutput = trackerObj.toJSONString();
+      
       // test / check
       const expectedOutput = JSON.stringify({
         activeUrl: testUrl1,
@@ -449,8 +452,10 @@
         ],
       });
       let parsedTrackerObj = new UrlDataObj();
+      
       // exercises
       parsedTrackerObj = parsedTrackerObj.fromJSONString(jsonString);
+      
       // test / check
       expect(parsedTrackerObj.activeUrl).toBe(testUrl1);
       expect(parsedTrackerObj.lastActiveUrl).toBe('lastActiveUrl');
@@ -476,11 +481,13 @@
         { url: testUrl1, totalTime: 1800 },
         { url: testUrl2, totalTime: 0 },
       ];
+      
       // exercises
       const jsonString = originalTrackerObj.toJSONString();
       const reconstructedTrackerObj = new UrlDataObj().fromJSONString(
         jsonString
       );
+      
       // test / check
       expect(reconstructedTrackerObj.activeUrl).toBe(
         originalTrackerObj.activeUrl
