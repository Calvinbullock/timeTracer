/**
 * @fileoverview This file contains various utility functions (the bulk of the code)
 * used throughout the application. These functions include URL manipulation
 * (cleaning), data searching within arrays, and time format conversions
 * (milliseconds to minutes, milliseconds to hours and minutes). And the tests
 * for said utility functions.
 *
 * @author: Calvin Bullock
 * @date Date of creation: April, 2025
 */

// ===================================================== \\
// ===================================================== \\
//                        Start Utils                    \\
// ===================================================== \\
// ===================================================== \\

/**
 * Formats a given date and time into a string with the format "YYYY/MM/DD HH:MM:SS".
 * If no date is provided, the current date and time will be used.
 *
 * @param {Date} [currDate=new Date()] - The date object to format. Defaults to the current date and time.
 * @returns {string} The formatted date and time string.
 */
function formatDateTime(currDate = new Date()) {
  // Format time (HH:MM:SS)
  const hours = String(currDate.getHours()).padStart(2, '0');
  const minutes = String(currDate.getMinutes()).padStart(2, '0');
  const seconds = String(currDate.getSeconds()).padStart(2, '0');
  const timeString = `${hours}:${minutes}:${seconds}`;

  // Format date (YYYY/MM/DD)
  const year = currDate.getFullYear();
  const month = String(currDate.getMonth() + 1).padStart(2, '0'); // Month is 0-indexed
  const day = String(currDate.getDate()).padStart(2, '0');
  const dateString = `${year}/${month}/${day}`;

  return `${dateString} ${timeString}`;
}

/**
 * Logs a message to the console, optionally adding empty lines before and after for better readability.
 *
 * @param {string} msg The message to be logged.
 * @param {boolean} [buffer=false] If true, adds an empty line before and after the log message. Defaults to false.
 */
function __logger__(msg, buffer = false) {
  let timeStamp = formatDateTime();
  if (buffer) {
    console.log('');
    console.log(`${timeStamp} - ${msg}`);
    console.log('');
  } else {
    console.log(`${timeStamp} - ${msg}`);
  }
}

/**
 * Filters a list of strings to return only those that match the 'YYYY-MM-DD' date format.
 *
 * This function uses a regular expression to identify strings that strictly adhere to
 * the 4-digit year, 2-digit month (01-12), and 2-digit day (01-31) pattern, separated by hyphens.
 * It does not validate if the extracted date is a mathematically valid calendar date
 * (e.g., '2023-02-30' would match the format even though February doesn't have 30 days).
 *
 * @param {string[]} chromeKeyList An array of strings, typically representing keys
 * retrieved from Chrome's local storage or similar lists.
 * @returns {string[]} A new array containing only the strings from the input list
 * that match the 'YYYY-MM-DD' date format. If no matches are found,
 * an empty array is returned.
 *
 * @example
 * const keys = ['2025-05-18', 'userName', '2024-10-01', 'item_id_123', '1999-12-31'];
 * const dateKeys = filterDateKeys(keys);
 * // dateKeys will be ['2025-05-18', '2024-10-01', '1999-12-31']
 *
 * @example
 * const noDateKeys = ['apple', 'banana', 'orange'];
 * const result = filterDateKeys(noDateKeys);
 * // result will be []
 */
function filterDateKeys(chromeKeyList) {
  // filter out strings that match this 2025-05-18, or 2024-10-18, etc
  const dateKeys = chromeKeyList.filter((string) => {
    const regex = /^\d{4}-(0[1-9]|1[0-2])-(0[1-9]|[12]\d|3[01])$/;
    return regex.test(string);
  });

  return dateKeys;
}

/**
 * Searches an array of data objects for a specific URL and returns its index.
 *
 * This function iterates through an array of data objects, comparing the 'url' property of each
 * object to the provided target URL.  It returns the index of the first object where the URLs match.
 *
 * @param {string} targetUrl - The URL to search for.
 * @param {Array<{url: string}>} dataList - An array of data objects, each containing a 'url'
 *      property (string).
 * @returns {number} The index of the object with the matching URL, or -1 if no match is found.
 *
 * @example
 * const data = [{ url: 'a' }, { url: 'b' }, { url: 'c' }];
 * // Returns 1
 * searchDataUrls('b', data);
 *
 * @example
 * const data = [{ url: 'a' }, { url: 'b' }, { url: 'c' }];
 * // Returns -1
 * searchDataUrls('d', data);
 */
function searchDataUrls(targetUrl, dataList) {
  for (let i = 0; i < dataList.length; i++) {
    if (dataList[i].url === targetUrl) {
      return i;
    }
  }
  return -1;
}

/**
 * Cleans and simplifies a URL string.
 *
 * This function takes a URL string, removes any path, query parameters, or
 *  hash fragments, and optionally removes the "https://" protocol. It returns
 *  the cleaned URL origin.
 *
 * @param {string} url - The URL string to clean.
 * @returns {string|null} The cleaned URL origin (e.g., "example.com"), or
 *      null if the URL is invalid or empty.
 *
 * @example
 * // Returns "example.com"
 * cleanUrl("https://example.com/path/to/resource?query=string#hash");
 */
function cleanUrl(url) {
  if (!url) {
    return null;
  }

  try {
    // remove all other gunk after target
    const urlObj = new URL(url);
    let baseUrl = urlObj.origin;

    // remove `https://`
    if (baseUrl.startsWith('https://')) {
      return baseUrl.substring(8);
    }

    return baseUrl;
  } catch (error) {
    console.error('Invalid URL:', url, error);
    return null;
  }
}

/**
 * Formats a Date object into a 'yyyy-mm-dd' string.
 * If no Date object is provided, the current date will be used.
 *
 * @param {Date} [dateKey=new Date()] - The Date object to format. Defaults to the current date.
 * @returns {string} The date formatted as 'yyyy-mm-dd'.
 *
 * @example
 * const todayKey = getDateKey(); // Returns the current date in 'yyyy-mm-dd' format (e.g., '2025-05-09')
 * const specificDateKey = getDateKey(new Date(2023, 11, 25)); // Returns '2023-12-25'
 */
function getDateKey(dateKey = new Date()) {
  // TODO: this needs to store the key and when the key changes run a end Session somehow...
  const year = dateKey.getFullYear();
  const month = String(dateKey.getMonth() + 1).padStart(2, '0'); // Month is 0-indexed, so add 1
  const day = String(dateKey.getDate()).padStart(2, '0');

  return `${year}-${month}-${day}`;
}

/**
 * Converts a given number of minutes into milliseconds.
 *
 * @param {number} minutes - The duration in minutes that needs to be converted.
 * @returns {number} The equivalent duration in milliseconds.
 */
function convertMinutesToMilliseconds(minutes) {
  return minutes * 60 * 1000;
}

/**
 * Calculates the number of minutes from a given number of milliseconds.
 *
 * @param {number} milliseconds - The number of milliseconds.
 * @returns {number} The number of minutes.
 */
function convertMillisecondsToMinutes(milliseconds) {
  return milliseconds / (1000 * 60);
}

/**
 * Converts a given number of milliseconds into hours and minutes.
 *
 * @param {number} miliSecs - The total number of milliseconds.
 * @returns {string} A string representing the time in "X hr, Y min" format.
 * Returns "0 minutes" if the input is invalid.
 */
function formatMillisecsToHoursAndMinutes(miliSecs) {
  let minutes = convertMillisecondsToMinutes(miliSecs);

  // Input validation: Check if minutes is a valid number and is not negative
  if (typeof minutes !== 'number' || isNaN(minutes) || minutes < 0) {
    return '0 min';
  }

  const hours = Math.trunc(minutes / 60);
  const remainingMinutes = Math.trunc(minutes % 60);

  if (hours === 0) {
    return `${remainingMinutes} min`;
  } else if (remainingMinutes === 0) {
    return `${hours} hr`;
  } else {
    return `${hours} hr, ${remainingMinutes} min`;
  }
}

/**
 * Determines if the `timeElapsed` falls within an acceptable range relative to the `timeInterval`.
 * This function handles three main scenarios:
 * 1. If `timeElapsed` is less than or equal to `timeInterval`, it's considered normal.
 * 2. If `timeElapsed` is more than double the `timeInterval`, it's considered an
 * "over" time, possibly indicating inactivity (e.g., user is asleep), and no time should be added.
 * 3. If `timeElapsed` is greater than `timeInterval` but not more than double,
 * it's still considered within an acceptable range for adding time.
 *
 * @param {number} timeElapsed - The actual time that has elapsed, in milliseconds.
 * @param {number} timeInterval - The expected interval, also in milliseconds.
 * @returns {boolean} `true` if the elapsed time is considered valid for adding
 * to the active duration, `false` otherwise.
 */
// TODO: WARN: need tests
// TODO: this maybe should return values as instead,
//    ex little over interval return timeElapsed / 2
//    ex lot over interval return timeElapsed / 4
function isTimeElapsedWithinInterval(timeElapsed, timeInterval) {
  // check if time Elapsed is less then / grater then the interval
  if (timeElapsed <= timeInterval) {
    __logger__(
      `timeCheck was normal, Elapsed = ${convertMillisecondsToMinutes(timeElapsed)} Minutes.`
    );
    return true;
  } else if (timeElapsed > timeInterval * 2) {
    // no time is added here, this is invalid time path
    __logger__(
      `timeCheck was over, Elapsed = ${convertMillisecondsToMinutes(timeElapsed)} Minutes, likly asleep, interval ${convertMillisecondsToMinutes(timeElapsed)}.`
    );
    return false;
  } else if (timeElapsed > timeInterval) {
    __logger__(
      `timeCheck was over timeInterval, Elapsed = ${convertMillisecondsToMinutes(timeElapsed)} Minutes.`
    );
    return true;
  } else {
    console.error(
      `timeCheck did not add time, fell into final else. Elapsed = ${convertMillisecondsToMinutes(timeElapsed)} Minutes. Interval = ${timeInterval}`
    );
    return false;
  }
}

/**
 * Adjusts and updates URL activity time based on elapsed time since the last check.
 * This function calculates the time elapsed since the URL's `startTime` and its `lastDateCheck`.
 * It then adds "active time" to the URL data if the calculated elapsed time is
 * within or exceeds a specified `timeInterval`. It also updates the `lastDateCheck`
 * to the `currentTime`.
 *
 * @param {UrlDataObj} urlData - An object containing URL-related data and methods.
 * Expected properties and methods:
 * - `startTime`: The initial start date/timestamp of the URL.
 * - `lastDateCheck`: The timestamp of the last time this URL was checked.
 * - `hasActiveUrl()`: A method that returns `true` if there's an active URL, `false` otherwise.
 * - `calcTimeElapsed(currentTime)`: Calculates the minimum elapsed time in milliseconds
 * between `currentTime` and both `startTime` and `lastDateCheck`.
 * - `addActiveTime(time)`: Adds the specified time (in milliseconds) to the URL's total active duration.
 * - `setLastDateCheck(date)`: Updates the `lastDateCheck` for the URL.
 * @param {number} timeInterval - The expected interval in **milliSeconds** between checks.
 * @param {Date} [currentTime=new Date()] - The current time used for calculations. Defaults to the current system time.
 * @returns {UrlDataObj} The updated `urlData` object.
 */
function checkInterval(urlData, timeInterval, currentTime = new Date()) {
  // return if no active url
  if (!urlData.hasActiveUrl()) {
    __logger__('timeCheck: activeUrl was null return with out change.');
    return urlData;
  }

  // find time elapsed, if its within timeInterval add the time
  let timeElapsed = urlData.calcTimeElapsed(currentTime);
  if (isTimeElapsedWithinInterval(timeElapsed, timeInterval)) {
    urlData.addActiveTime(timeElapsed);
  }

  urlData.setLastDateCheck(currentTime);
  return urlData;
}

/**
 * Sorts a list of URL data objects by their total usage time in descending order.
 *
 * @param {Array<object>} urlList - An array of URL objects. Each object
 * is expected to have a 'totalTime' property (e.g., `{ url: "example.com", totalTime: 120 }`).
 * @returns {Array<object>} The `urlList` array, sorted in-place, with objects
 * ordered from highest 'totalTime' to lowest.
 */
function sortByUrlUsageTime(urlList) {
  return urlList.sort((a, b) => {
    // Compare the totalTime property of the two objects
    if (a.totalTime < b.totalTime) {
      return 1;
    }
    if (a.totalTime > b.totalTime) {
      return -1;
    }
    return 0;
  });
}

/**
 * Consolidates URL usage data from an array of arrays, summing total times
 * and counting occurrences for each unique URL, then sorts the result by total time.
 *
 * @param {Array<Array<{url: string, totalTime: number}>>} arrays - An array where each element
 * is another array containing objects with 'url' (string) and 'totalTime' (number).
 * @returns {Array<{url: string, totalTime: number, occurrences: number}>} An array of
 * objects, each representing a unique URL with its combined 'totalTime' and 'occurrences'
 * across all input arrays.
 */
function combineAndSumTimesWithOccurrences(arrays) {
  // The value associated with each URL will be an object: { totalTime: number, count: number }
  const combinedData = new Map();

  arrays.forEach((arr) => {
    arr.forEach((obj) => {
      const url = obj.url;
      const totalTime = obj.totalTime;

      if (combinedData.has(url)) {
        // If URL already exists, update totalTime and increment count
        const data = combinedData.get(url);
        data.totalTime += totalTime;
        data.occurrences += 1;
      } else {
        // If URL is new, initialize with current totalTime and count of 1
        combinedData.set(url, { totalTime: totalTime, occurrences: 1 });
      }
    });
  });

  // Convert Map back to an array of objects
  const resultArray = Array.from(combinedData.entries()).map(([url, data]) => ({
    url: url,
    totalTime: data.totalTime,
    occurrences: data.occurrences,
  }));

  return resultArray;
}

/**
 * Calculates the average time based on a given divisor for each URL in a list.
 * The average is computed as `totalTime / divideBy`.
 *
 * @param {Array<{url: string, totalTime: number}>} dataArray - An array of URL objects,
 * where each object has a 'url' (string) and 'totalTime' (number).
 * @param {number} divideBy - The number to divide 'totalTime' by to calculate the average.
 * @returns {Array<{url: string, avg: number}>} A new array of objects, each containing the 'url'
 * and its calculated 'avg' (average time). If `divideBy` is 0, 'avg' will be 0 to prevent
 * division by zero errors.
 */
function calcAverages(dataArray, divideBy) {
  let avgArray = [];

  dataArray.forEach((element) => {
    let totalTime = element.totalTime;
    let avg = 0;

    avg = totalTime / divideBy;

    avgArray.push({
      url: element.url,
      avg: avg,
    });
  });

  return avgArray;
}

/**
 * Calculates the average time spent per URL from a nested list of data,
 * then sorts the results by average time in descending order.
 *
 * @param {Array<Array<{url: string, totalTime: number}>>} dataList - A nested array where each inner array contains objects.
 * Each object must have a `url` (string) and `totalTime` (number) property.
 * @param {number} diviser - The number to divide by when calculating the average (e.g., number of days, number of occurrences).
 * @returns {Array<{url: string, avg: number}>} An array of objects, each containing a `url` and its calculated `avg` time,
 * sorted from highest average time to lowest.
 */
function calcTimeAvg(dataList, diviser) {
  // combine the data and avg it
  dataList = combineAndSumTimesWithOccurrences(dataList);
  dataList = calcAverages(dataList, diviser);

  // sort: highest avg time at top
  dataList.sort((a, b) => {
    return b.avg - a.avg;
  });

  return dataList;
}

/**
 * Categorizes an array of date keys into two groups: those less than a calculated period date,
 * and those greater than or equal to it.
 *
 * @param {string[]} dateKeysArray - An array of date keys (e.g., "YYYY-MM-DD" strings) to be categorized.
 * @param {number} periodInDays - The number of days to subtract from `today` to determine the `periodDateKey`.
 * @param {Date} [today=new Date()] - The starting date from which `periodInDays` will be subtracted. Defaults to the current date.
 * @returns {{graterEq: string[], less: string[]}} An object containing two arrays:
 * - `graterEq`: An array of date keys that are greater than or equal to the `periodDateKey` (newer or same).
 * - `less`: An array of date keys that are less than the `periodDateKey` (older).
 */
function getGreaterEqualOrLessThenKey(
  dateKeysArray,
  periodInDays,
  today = new Date()
) {
  let todayKey = getDateKey(today);
  today.setDate(today.getDate() - periodInDays);
  let periodDateKey = getDateKey(today);

  // organize data
  let dateKeyList = filterDateKeys(dateKeysArray);
  dateKeyList.sort();

  let obj = {
    graterEq: [], // newer
    less: [], // older
  };

  for (const key of dateKeysArray) {
    if (key < periodDateKey) {
      obj.less.push(key);
    } else if (key < todayKey) {
      obj.graterEq.push(key);
    }
  }

  return obj;
}

export {
  filterDateKeys,
  formatDateTime,
  searchDataUrls,
  cleanUrl,
  getDateKey,
  convertMillisecondsToMinutes,
  convertMinutesToMilliseconds,
  formatMillisecsToHoursAndMinutes,
  checkInterval,
  isTimeElapsedWithinInterval,
  sortByUrlUsageTime,
  combineAndSumTimesWithOccurrences,
  calcAverages,
<<<<<<< HEAD
  __logger__,
=======
  calcTimeAvg,
  getGreaterEqualOrLessThenKey,
>>>>>>> fb075b34
};<|MERGE_RESOLUTION|>--- conflicted
+++ resolved
@@ -472,10 +472,7 @@
   sortByUrlUsageTime,
   combineAndSumTimesWithOccurrences,
   calcAverages,
-<<<<<<< HEAD
   __logger__,
-=======
   calcTimeAvg,
   getGreaterEqualOrLessThenKey,
->>>>>>> fb075b34
 };